#![forbid(unsafe_code)]
#![allow(irrefutable_let_patterns)]
#![allow(clippy::too_many_arguments)]
#![allow(clippy::large_enum_variant)]
// These are useless.
#![allow(clippy::upper_case_acronyms)]
#![allow(clippy::inconsistent_struct_constructor)]

extern crate rg3d;
#[macro_use]
extern crate lazy_static;
extern crate directories;

pub mod asset;
pub mod camera;
pub mod command;
pub mod configurator;
pub mod gui;
pub mod inspector;
pub mod interaction;
pub mod light;
pub mod log;
pub mod material;
pub mod menu;
pub mod overlay;
pub mod physics;
pub mod preview;
pub mod project_dirs;
pub mod scene;
pub mod settings;
pub mod sidebar;
pub mod utils;
pub mod world;

<<<<<<< HEAD
use crate::inspector::Inspector;
use crate::world::physics::PhysicsViewer;
=======
>>>>>>> 4c074103
use crate::{
    asset::{AssetBrowser, AssetItem, AssetKind},
    camera::CameraController,
    command::{panel::CommandStackViewer, Command, CommandStack},
    configurator::Configurator,
    gui::make_dropdown_list_option,
    interaction::{
        move_mode::MoveInteractionMode,
        navmesh::{
            data_model::{Navmesh, NavmeshTriangle, NavmeshVertex},
            EditNavmeshMode, NavmeshPanel,
        },
        rotate_mode::RotateInteractionMode,
        scale_mode::ScaleInteractionMode,
        select_mode::SelectInteractionMode,
        terrain::TerrainInteractionMode,
        InteractionMode, InteractionModeKind, InteractionModeTrait,
    },
    light::LightPanel,
    log::Log,
    material::MaterialEditor,
    menu::{Menu, MenuContext},
    overlay::OverlayRenderPass,
    physics::Physics,
    scene::{
        commands::{
            graph::LoadModelCommand, make_delete_selection_command, mesh::SetMeshTextureCommand,
            particle_system::SetParticleSystemTextureCommand, sound::DeleteSoundSourceCommand,
            sprite::SetSpriteTextureCommand, ChangeSelectionCommand, CommandGroup, PasteCommand,
            SceneCommand, SceneContext,
        },
        EditorScene, Selection,
    },
    settings::{Settings, SettingsSectionKind},
    sidebar::SideBar,
    utils::path_fixer::PathFixer,
    world::WorldViewer,
};
use rg3d::{
    core::{
        algebra::{Point3, Vector2},
        color::Color,
        math::aabb::AxisAlignedBoundingBox,
        pool::{Handle, Pool},
        scope_profile,
    },
    dpi::LogicalSize,
    engine::resource_manager::{MaterialSearchOptions, TextureImportOptions},
    event::{Event, WindowEvent},
    event_loop::{ControlFlow, EventLoop},
    gui::{
        border::BorderBuilder,
        brush::Brush,
        button::ButtonBuilder,
        canvas::CanvasBuilder,
        dock::{DockingManagerBuilder, TileBuilder, TileContent},
        draw,
        dropdown_list::DropdownListBuilder,
        file_browser::{FileBrowserMode, FileSelectorBuilder, Filter},
        grid::{Column, GridBuilder, Row},
        image::Image,
        image::ImageBuilder,
        message::UiMessage,
        message::{
            ButtonMessage, FileSelectorMessage, ImageMessage, KeyCode, MessageBoxMessage,
            MessageDirection, MouseButton, UiMessageData, WidgetMessage, WindowMessage,
        },
        message::{DropdownListMessage, TextBoxMessage},
        messagebox::{MessageBoxBuilder, MessageBoxButtons, MessageBoxResult},
        stack_panel::StackPanelBuilder,
        text::TextBuilder,
        text_box::TextBoxBuilder,
        ttf::Font,
        widget::WidgetBuilder,
        window::{WindowBuilder, WindowTitle},
        BuildContext, HorizontalAlignment, Orientation, Thickness, UiNode, UserInterface,
        VerticalAlignment,
    },
    material::{Material, PropertyValue},
    resource::texture::{CompressionOptions, Texture, TextureKind, TextureState},
    scene::{
        base::BaseBuilder,
        debug::{Line, SceneDrawingContext},
        graph::Graph,
        mesh::{
            buffer::{VertexAttributeUsage, VertexReadTrait},
            Mesh,
        },
        node::Node,
        Scene,
    },
    utils::{into_gui_texture, log::MessageKind, translate_cursor_icon, translate_event},
};
use std::{
    fs,
    io::Write,
    path::{Path, PathBuf},
    str::from_utf8,
    sync::{
        mpsc::{self, Receiver, Sender},
        Arc, Mutex,
    },
    time::Instant,
};

pub const MSG_SYNC_FLAG: u64 = 1;

pub fn send_sync_message(ui: &UserInterface, mut msg: UiMessage) {
    msg.flags = MSG_SYNC_FLAG;
    ui.send_message(msg);
}

type GameEngine = rg3d::engine::Engine;

lazy_static! {
    // This checks release.toml debug handle and at
    // the same time checks if program is installed
    static ref DEBUG_HANDLE: bool = {
        let release_toml = project_dirs::resources_dir("release.toml");
        if release_toml.exists() {
            let file = fs::read(release_toml).unwrap();
            from_utf8(&file)
                .unwrap()
                .parse::<toml::Value>()
                .unwrap()["debug-mode"]
                .as_bool()
                .unwrap()
        } else {
            true
        }
    };

    // This constant gives DEBUG_HANDLE value to config_dir and data_dir
    // functions and checks if config and data dir are created.
    static ref TEST_EXISTENCE: bool = {
        if !(*DEBUG_HANDLE) {
            // We check if config and data dir exists
            if !project_dirs::data_dir("").exists() {
                // If there's aren't any, we create them.
                fs::create_dir(project_dirs::config_dir("")).unwrap();
                fs::create_dir(project_dirs::data_dir("")).unwrap();
            }

            true
        } else {
            false
        }
    };

    static ref CONFIG_DIR: Mutex<PathBuf> = Mutex::new(project_dirs::working_config_dir(""));
    static ref DATA_DIR: Mutex<PathBuf> = Mutex::new(project_dirs::working_data_dir(""));
}

pub fn load_image(data: &[u8]) -> Option<draw::SharedTexture> {
    Some(into_gui_texture(
        Texture::load_from_memory(data, CompressionOptions::NoCompression).ok()?,
    ))
}

pub fn make_color_material(color: Color) -> Arc<Mutex<Material>> {
    let mut material = Material::standard();
    material
        .set_property("diffuseColor", PropertyValue::Color(color))
        .unwrap();
    Arc::new(Mutex::new(material))
}

pub fn set_mesh_diffuse_color(mesh: &mut Mesh, color: Color) {
    for surface in mesh.surfaces() {
        surface
            .material()
            .lock()
            .unwrap()
            .set_property("diffuseColor", PropertyValue::Color(color))
            .unwrap();
    }
}

pub fn create_terrain_layer_material() -> Arc<Mutex<Material>> {
    let mut material = Material::standard_terrain();
    material
        .set_property(
            "texCoordScale",
            PropertyValue::Vector2(Vector2::new(10.0, 10.0)),
        )
        .unwrap();
    Arc::new(Mutex::new(material))
}

pub struct ScenePreview {
    frame: Handle<UiNode>,
    window: Handle<UiNode>,
    last_mouse_pos: Option<Vector2<f32>>,
    click_mouse_pos: Option<Vector2<f32>>,
    selection_frame: Handle<UiNode>,
    // Side bar stuff
    select_mode: Handle<UiNode>,
    move_mode: Handle<UiNode>,
    rotate_mode: Handle<UiNode>,
    scale_mode: Handle<UiNode>,
    navmesh_mode: Handle<UiNode>,
    terrain_mode: Handle<UiNode>,
    sender: Sender<Message>,
}

pub fn make_relative_path<P: AsRef<Path>>(path: P) -> PathBuf {
    // Strip working directory from file name.
    let relative_path = path
        .as_ref()
        .canonicalize()
        .unwrap()
        .strip_prefix(std::env::current_dir().unwrap().canonicalize().unwrap())
        .unwrap()
        .to_owned();

    rg3d::core::replace_slashes(relative_path)
}

pub struct ModelImportDialog {
    // View
    pub window: Handle<UiNode>,
    options: Handle<UiNode>,
    path_field: Handle<UiNode>,
    path_selector: Handle<UiNode>,
    select_path: Handle<UiNode>,
    ok: Handle<UiNode>,
    cancel: Handle<UiNode>,
    path_selection_section: Handle<UiNode>,

    // Data model
    model_path: PathBuf,
    material_search_options: MaterialSearchOptions,
}

impl ModelImportDialog {
    pub fn new(ctx: &mut BuildContext) -> Self {
        let options;
        let select_path;
        let path_field;
        let ok;
        let cancel;
        let path_selection_section;
        let window = WindowBuilder::new(WidgetBuilder::new().with_width(400.0).with_height(135.0))
            .open(false)
            .with_title(WindowTitle::text("Import Model"))
            .with_content(
                GridBuilder::new(
                    WidgetBuilder::new()
                        .with_child(
                            TextBuilder::new(
                                WidgetBuilder::new()
                                    .on_row(0)
                                    .with_margin(Thickness::uniform(1.0)),
                            )
                            .with_text("Please select the material search options.")
                            .build(ctx),
                        )
                        .with_child(
                            GridBuilder::new(
                                WidgetBuilder::new()
                                    .with_margin(Thickness::uniform(1.0))
                                    .on_row(1)
                                    .with_child(
                                        TextBuilder::new(WidgetBuilder::new().on_column(0))
                                            .with_text("Options")
                                            .with_vertical_text_alignment(VerticalAlignment::Center)
                                            .build(ctx),
                                    )
                                    .with_child({
                                        options = DropdownListBuilder::new(
                                            WidgetBuilder::new().on_column(1),
                                        )
                                        .with_items(vec![
                                            make_dropdown_list_option(ctx, "Recursive Up"),
                                            make_dropdown_list_option(ctx, "Materials Directory"),
                                            make_dropdown_list_option(ctx, "Working Directory"),
                                        ])
                                        .with_selected(0)
                                        .with_close_on_selection(true)
                                        .build(ctx);
                                        options
                                    }),
                            )
                            .add_column(Column::strict(100.0))
                            .add_column(Column::stretch())
                            .add_row(Row::strict(26.0))
                            .build(ctx),
                        )
                        .with_child({
                            path_selection_section = GridBuilder::new(
                                WidgetBuilder::new()
                                    .with_margin(Thickness::uniform(1.0))
                                    .on_row(2)
                                    .with_visibility(false)
                                    .with_child({
                                        path_field = TextBoxBuilder::new(
                                            WidgetBuilder::new().with_enabled(false).on_column(0),
                                        )
                                        .with_vertical_text_alignment(VerticalAlignment::Center)
                                        .build(ctx);
                                        path_field
                                    })
                                    .with_child({
                                        select_path =
                                            ButtonBuilder::new(WidgetBuilder::new().on_column(1))
                                                .with_text("...")
                                                .build(ctx);
                                        select_path
                                    }),
                            )
                            .add_column(Column::stretch())
                            .add_column(Column::strict(26.0))
                            .add_row(Row::strict(26.0))
                            .build(ctx);
                            path_selection_section
                        })
                        .with_child(
                            StackPanelBuilder::new(
                                WidgetBuilder::new()
                                    .with_horizontal_alignment(HorizontalAlignment::Right)
                                    .on_row(4)
                                    .with_child({
                                        ok = ButtonBuilder::new(
                                            WidgetBuilder::new().with_width(100.0),
                                        )
                                        .with_text("OK")
                                        .build(ctx);
                                        ok
                                    })
                                    .with_child({
                                        cancel = ButtonBuilder::new(
                                            WidgetBuilder::new().with_width(100.0),
                                        )
                                        .with_text("Cancel")
                                        .build(ctx);
                                        cancel
                                    }),
                            )
                            .with_orientation(Orientation::Horizontal)
                            .build(ctx),
                        ),
                )
                .add_row(Row::auto())
                .add_row(Row::auto())
                .add_row(Row::auto())
                .add_row(Row::stretch())
                .add_row(Row::strict(26.0))
                .add_column(Column::stretch())
                .build(ctx),
            )
            .build(ctx);

        let path_selector = FileSelectorBuilder::new(
            WindowBuilder::new(WidgetBuilder::new().with_width(300.0).with_height(500.0))
                .open(false),
        )
        .with_filter(Filter::new(|p: &Path| p.is_dir()))
        .with_path(".")
        .build(ctx);

        Self {
            window,
            options,
            ok,
            cancel,
            select_path,
            path_selector,
            path_field,
            model_path: Default::default(),
            path_selection_section,
            material_search_options: MaterialSearchOptions::RecursiveUp,
        }
    }

    pub fn set_working_directory(&mut self, engine: &mut GameEngine, dir: &Path) {
        assert!(dir.is_dir());

        engine
            .user_interface
            .send_message(FileSelectorMessage::root(
                self.path_selector,
                MessageDirection::ToWidget,
                Some(dir.to_owned()),
            ));
    }

    pub fn open(&mut self, model_path: PathBuf, ui: &UserInterface) {
        self.model_path = model_path;

        ui.send_message(WindowMessage::open_modal(
            self.window,
            MessageDirection::ToWidget,
            true,
        ));
    }

    pub fn handle_ui_message(
        &mut self,
        message: &UiMessage,
        ui: &UserInterface,
        sender: &Sender<Message>,
    ) {
        match message.data() {
            UiMessageData::Button(ButtonMessage::Click) => {
                if message.destination() == self.ok {
                    ui.send_message(WindowMessage::close(
                        self.window,
                        MessageDirection::ToWidget,
                    ));

                    sender
                        .send(Message::do_scene_command(LoadModelCommand::new(
                            self.model_path.clone(),
                            self.material_search_options.clone(),
                        )))
                        .unwrap();
                } else if message.destination() == self.cancel {
                    ui.send_message(WindowMessage::close(
                        self.window,
                        MessageDirection::ToWidget,
                    ));
                } else if message.destination() == self.select_path {
                    ui.send_message(WindowMessage::open_modal(
                        self.path_selector,
                        MessageDirection::ToWidget,
                        true,
                    ));
                }
            }
            UiMessageData::DropdownList(DropdownListMessage::SelectionChanged(Some(value)))
                if message.destination() == self.options =>
            {
                let show_path_selection_options = match *value {
                    0 => {
                        self.material_search_options = MaterialSearchOptions::RecursiveUp;
                        false
                    }
                    1 => {
                        self.material_search_options =
                            MaterialSearchOptions::MaterialsDirectory(PathBuf::from("."));
                        true
                    }
                    2 => {
                        self.material_search_options = MaterialSearchOptions::WorkingDirectory;
                        false
                    }
                    _ => unreachable!(),
                };

                ui.send_message(WidgetMessage::visibility(
                    self.path_selection_section,
                    MessageDirection::ToWidget,
                    show_path_selection_options,
                ));
            }
            UiMessageData::FileSelector(FileSelectorMessage::Commit(path))
                if message.destination() == self.path_selector =>
            {
                ui.send_message(TextBoxMessage::text(
                    self.path_field,
                    MessageDirection::ToWidget,
                    path.to_string_lossy().to_string(),
                ));

                self.material_search_options =
                    MaterialSearchOptions::MaterialsDirectory(path.clone());
            }
            _ => (),
        }
    }
}

impl ScenePreview {
    pub fn new(engine: &mut GameEngine, sender: Sender<Message>) -> Self {
        let ctx = &mut engine.user_interface.build_ctx();

        let frame;
        let select_mode;
        let move_mode;
        let rotate_mode;
        let scale_mode;
        let navmesh_mode;
        let terrain_mode;
        let selection_frame;
        let window = WindowBuilder::new(WidgetBuilder::new())
            .can_close(false)
            .can_minimize(false)
            .with_content(
                GridBuilder::new(
                    WidgetBuilder::new()
                        .with_child({
                            frame = ImageBuilder::new(
                                WidgetBuilder::new()
                                    .on_row(0)
                                    .on_column(1)
                                    .with_allow_drop(true),
                            )
                            .with_flip(true)
                            .build(ctx);
                            frame
                        })
                        .with_child(
                            CanvasBuilder::new(WidgetBuilder::new().on_column(1).with_child({
                                selection_frame = BorderBuilder::new(
                                    WidgetBuilder::new()
                                        .with_visibility(false)
                                        .with_background(Brush::Solid(Color::from_rgba(
                                            255, 255, 255, 40,
                                        )))
                                        .with_foreground(Brush::Solid(Color::opaque(0, 255, 0))),
                                )
                                .with_stroke_thickness(Thickness::uniform(1.0))
                                .build(ctx);
                                selection_frame
                            }))
                            .build(ctx),
                        )
                        .with_child(
                            StackPanelBuilder::new(
                                WidgetBuilder::new()
                                    .with_margin(Thickness::uniform(1.0))
                                    .on_row(0)
                                    .on_column(0)
                                    .with_child({
                                        select_mode = ButtonBuilder::new(
                                            WidgetBuilder::new()
                                                .with_margin(Thickness::uniform(1.0)),
                                        )
                                        .with_content(
                                            ImageBuilder::new(
                                                WidgetBuilder::new()
                                                    .with_margin(Thickness::uniform(1.0))
                                                    .with_width(32.0)
                                                    .with_height(32.0),
                                            )
                                            .with_opt_texture(load_image(include_bytes!(
                                                "../resources/embed/select.png"
                                            )))
                                            .build(ctx),
                                        )
                                        .build(ctx);
                                        select_mode
                                    })
                                    .with_child({
                                        move_mode = ButtonBuilder::new(
                                            WidgetBuilder::new()
                                                .with_margin(Thickness::uniform(1.0)),
                                        )
                                        .with_content(
                                            ImageBuilder::new(
                                                WidgetBuilder::new()
                                                    .with_margin(Thickness::uniform(1.0))
                                                    .with_width(32.0)
                                                    .with_height(32.0),
                                            )
                                            .with_opt_texture(load_image(include_bytes!(
                                                "../resources/embed/move_arrow.png"
                                            )))
                                            .build(ctx),
                                        )
                                        .build(ctx);
                                        move_mode
                                    })
                                    .with_child({
                                        rotate_mode = ButtonBuilder::new(
                                            WidgetBuilder::new()
                                                .with_margin(Thickness::uniform(1.0)),
                                        )
                                        .with_content(
                                            ImageBuilder::new(
                                                WidgetBuilder::new()
                                                    .with_margin(Thickness::uniform(1.0))
                                                    .with_width(32.0)
                                                    .with_height(32.0),
                                            )
                                            .with_opt_texture(load_image(include_bytes!(
                                                "../resources/embed/rotate_arrow.png"
                                            )))
                                            .build(ctx),
                                        )
                                        .build(ctx);
                                        rotate_mode
                                    })
                                    .with_child({
                                        scale_mode = ButtonBuilder::new(
                                            WidgetBuilder::new()
                                                .with_margin(Thickness::uniform(1.0)),
                                        )
                                        .with_content(
                                            ImageBuilder::new(
                                                WidgetBuilder::new()
                                                    .with_width(32.0)
                                                    .with_height(32.0),
                                            )
                                            .with_opt_texture(load_image(include_bytes!(
                                                "../resources/embed/scale_arrow.png"
                                            )))
                                            .build(ctx),
                                        )
                                        .build(ctx);
                                        scale_mode
                                    })
                                    .with_child({
                                        navmesh_mode = ButtonBuilder::new(
                                            WidgetBuilder::new()
                                                .with_margin(Thickness::uniform(1.0)),
                                        )
                                        .with_content(
                                            ImageBuilder::new(
                                                WidgetBuilder::new()
                                                    .with_width(32.0)
                                                    .with_height(32.0),
                                            )
                                            .with_opt_texture(load_image(include_bytes!(
                                                "../resources/embed/navmesh.png"
                                            )))
                                            .build(ctx),
                                        )
                                        .build(ctx);
                                        navmesh_mode
                                    })
                                    .with_child({
                                        terrain_mode = ButtonBuilder::new(
                                            WidgetBuilder::new()
                                                .with_margin(Thickness::uniform(1.0)),
                                        )
                                        .with_content(
                                            ImageBuilder::new(
                                                WidgetBuilder::new()
                                                    .with_width(32.0)
                                                    .with_height(32.0),
                                            )
                                            .with_opt_texture(load_image(include_bytes!(
                                                "../resources/embed/terrain.png"
                                            )))
                                            .build(ctx),
                                        )
                                        .build(ctx);
                                        terrain_mode
                                    }),
                            )
                            .build(ctx),
                        ),
                )
                .add_row(Row::stretch())
                .add_column(Column::auto())
                .add_column(Column::stretch())
                .build(ctx),
            )
            .with_title(WindowTitle::text("Scene Preview"))
            .build(ctx);

        Self {
            sender,
            window,
            frame,
            last_mouse_pos: None,
            move_mode,
            rotate_mode,
            scale_mode,
            selection_frame,
            select_mode,
            navmesh_mode,
            terrain_mode,
            click_mouse_pos: None,
        }
    }
}

impl ScenePreview {
    fn handle_ui_message(&mut self, message: &UiMessage, ui: &UserInterface) {
        scope_profile!();

        match &message.data() {
            UiMessageData::Button(ButtonMessage::Click) => {
                if message.destination() == self.scale_mode {
                    self.sender
                        .send(Message::SetInteractionMode(InteractionModeKind::Scale))
                        .unwrap();
                } else if message.destination() == self.rotate_mode {
                    self.sender
                        .send(Message::SetInteractionMode(InteractionModeKind::Rotate))
                        .unwrap();
                } else if message.destination() == self.move_mode {
                    self.sender
                        .send(Message::SetInteractionMode(InteractionModeKind::Move))
                        .unwrap();
                } else if message.destination() == self.select_mode {
                    self.sender
                        .send(Message::SetInteractionMode(InteractionModeKind::Select))
                        .unwrap();
                } else if message.destination() == self.navmesh_mode {
                    self.sender
                        .send(Message::SetInteractionMode(InteractionModeKind::Navmesh))
                        .unwrap();
                } else if message.destination() == self.terrain_mode {
                    self.sender
                        .send(Message::SetInteractionMode(InteractionModeKind::Terrain))
                        .unwrap();
                }
            }
            UiMessageData::Widget(WidgetMessage::MouseDown { button, .. }) => {
                if ui.is_node_child_of(message.destination(), self.move_mode)
                    && *button == MouseButton::Right
                {
                    self.sender
                        .send(Message::OpenSettings(SettingsSectionKind::MoveModeSettings))
                        .unwrap();
                }
            }
            _ => {}
        }
    }
}

#[derive(Debug)]
pub enum Message {
    DoSceneCommand(SceneCommand),
    UndoSceneCommand,
    RedoSceneCommand,
    ClearSceneCommandStack,
    SelectionChanged,
    SyncToModel,
    SaveScene(PathBuf),
    LoadScene(PathBuf),
    CloseScene,
    SetInteractionMode(InteractionModeKind),
    Log(String),
    Configure { working_directory: PathBuf },
    NewScene,
    Exit { force: bool },
    OpenSettings(SettingsSectionKind),
    OpenMaterialEditor(Arc<Mutex<Material>>),
    ShowInAssetBrowser(PathBuf),
}

impl Message {
    pub fn do_scene_command<C: Command>(cmd: C) -> Self {
        Self::DoSceneCommand(SceneCommand::new(cmd))
    }
}

pub fn make_scene_file_filter() -> Filter {
    Filter::new(|p: &Path| {
        if let Some(ext) = p.extension() {
            ext.to_string_lossy().as_ref() == "rgs"
        } else {
            p.is_dir()
        }
    })
}

pub fn make_save_file_selector(ctx: &mut BuildContext) -> Handle<UiNode> {
    FileSelectorBuilder::new(
        WindowBuilder::new(WidgetBuilder::new().with_width(300.0).with_height(400.0))
            .with_title(WindowTitle::Text("Save Scene As".into()))
            .open(false),
    )
    .with_mode(FileBrowserMode::Save {
        default_file_name: PathBuf::from("unnamed.rgs"),
    })
    .with_path("./")
    .with_filter(make_scene_file_filter())
    .build(ctx)
}

struct Editor {
    sidebar: SideBar,
    scene: Option<EditorScene>,
    command_stack: CommandStack,
    message_sender: Sender<Message>,
    message_receiver: Receiver<Message>,
    interaction_modes: Vec<InteractionMode>,
    current_interaction_mode: Option<InteractionModeKind>,
    world_viewer: WorldViewer,
    root_grid: Handle<UiNode>,
    preview: ScenePreview,
    asset_browser: AssetBrowser,
    exit_message_box: Handle<UiNode>,
    save_file_selector: Handle<UiNode>,
    light_panel: LightPanel,
    menu: Menu,
    exit: bool,
    configurator: Configurator,
    log: Log,
    command_stack_viewer: CommandStackViewer,
    validation_message_box: Handle<UiNode>,
    navmesh_panel: NavmeshPanel,
    settings: Settings,
    model_import_dialog: ModelImportDialog,
    path_fixer: PathFixer,
    material_editor: MaterialEditor,
<<<<<<< HEAD
    inspector: Inspector,
    physics_viewer: PhysicsViewer,
=======
>>>>>>> 4c074103
}

impl Editor {
    fn new(engine: &mut GameEngine) -> Self {
        let (message_sender, message_receiver) = mpsc::channel();

        *rg3d::gui::DEFAULT_FONT.0.lock().unwrap() = Font::from_memory(
            include_bytes!("../resources/embed/arial.ttf").to_vec(),
            14.0,
            Font::default_char_set(),
        )
        .unwrap();

        let configurator = Configurator::new(
            message_sender.clone(),
            &mut engine.user_interface.build_ctx(),
        );
        engine
            .user_interface
            .send_message(WindowMessage::open_modal(
                configurator.window,
                MessageDirection::ToWidget,
                true,
            ));

        let mut settings = Settings::default();

        match Settings::load() {
            Ok(s) => {
                settings = s;

                println!("Editor settings were loaded successfully!");

                match engine
                    .renderer
                    .set_quality_settings(&settings.graphics.quality)
                {
                    Ok(_) => {
                        println!("Graphics settings were applied successfully!");
                    }
                    Err(e) => {
                        println!("Failed to apply graphics settings! Reason: {:?}", e)
                    }
                }
            }
            Err(e) => {
                println!(
                    "Failed to load settings, fallback to default. Reason: {:?}",
                    e
                )
            }
        }

        let preview = ScenePreview::new(engine, message_sender.clone());
        let asset_browser = AssetBrowser::new(engine);
        let menu = Menu::new(engine, message_sender.clone(), &settings);
        let light_panel = LightPanel::new(engine);

        let ctx = &mut engine.user_interface.build_ctx();
        let sidebar = SideBar::new(ctx, message_sender.clone());
        let navmesh_panel = NavmeshPanel::new(ctx, message_sender.clone());
        let world_outliner = WorldViewer::new(ctx, message_sender.clone());
        let command_stack_viewer = CommandStackViewer::new(ctx, message_sender.clone());
        let log = Log::new(ctx);
        let model_import_dialog = ModelImportDialog::new(ctx);
        let inspector = Inspector::new(ctx, message_sender.clone());

        let root_grid = GridBuilder::new(
            WidgetBuilder::new()
                .with_width(engine.renderer.get_frame_size().0 as f32)
                .with_height(engine.renderer.get_frame_size().1 as f32)
                .with_child(menu.menu)
                .with_child(
                    DockingManagerBuilder::new(WidgetBuilder::new().on_row(1).with_child({
                        TileBuilder::new(WidgetBuilder::new())
                            .with_content(TileContent::VerticalTiles {
                                splitter: 0.75,
                                tiles: [
                                    TileBuilder::new(WidgetBuilder::new())
                                        .with_content(TileContent::HorizontalTiles {
                                            splitter: 0.25,
                                            tiles: [
                                                TileBuilder::new(WidgetBuilder::new())
                                                    .with_content(TileContent::Window(
                                                        world_outliner.window,
                                                    ))
                                                    .build(ctx),
                                                TileBuilder::new(WidgetBuilder::new())
                                                    .with_content(TileContent::HorizontalTiles {
                                                        splitter: 0.66,
                                                        tiles: [
                                                            TileBuilder::new(WidgetBuilder::new())
                                                                .with_content(TileContent::Window(
                                                                    preview.window,
                                                                ))
                                                                .build(ctx),
                                                            TileBuilder::new(WidgetBuilder::new())
                                                                .with_content(
                                                                    TileContent::VerticalTiles {
                                                                        splitter: 0.5,
                                                                        tiles: [
                                                                            TileBuilder::new(
                                                                                WidgetBuilder::new(
                                                                                ),
                                                                            )
                                                                            .with_content(
                                                                                TileContent::Window(
                                                                                    sidebar.window,
                                                                                ),
                                                                            )
                                                                            .build(ctx),
                                                                            TileBuilder::new(
                                                                                WidgetBuilder::new(
                                                                                ),
                                                                            )
                                                                            .with_content(
                                                                                TileContent::Window(
                                                                                    inspector
                                                                                        .window,
                                                                                ),
                                                                            )
                                                                            .build(ctx),
                                                                        ],
                                                                    },
                                                                )
                                                                .build(ctx),
                                                        ],
                                                    })
                                                    .build(ctx),
                                            ],
                                        })
                                        .build(ctx),
                                    TileBuilder::new(WidgetBuilder::new())
                                        .with_content(TileContent::HorizontalTiles {
                                            splitter: 0.66,
                                            tiles: [
                                                TileBuilder::new(WidgetBuilder::new())
                                                    .with_content(TileContent::HorizontalTiles {
                                                        splitter: 0.80,
                                                        tiles: [
                                                            TileBuilder::new(WidgetBuilder::new())
                                                                .with_content(TileContent::Window(
                                                                    asset_browser.window,
                                                                ))
                                                                .build(ctx),
                                                            TileBuilder::new(WidgetBuilder::new())
                                                                .with_content(TileContent::Window(
                                                                    command_stack_viewer.window,
                                                                ))
                                                                .build(ctx),
                                                        ],
                                                    })
                                                    .build(ctx),
                                                TileBuilder::new(WidgetBuilder::new())
                                                    .with_content(TileContent::HorizontalTiles {
                                                        splitter: 0.5,
                                                        tiles: [
                                                            TileBuilder::new(WidgetBuilder::new())
                                                                .with_content(TileContent::Window(
                                                                    log.window,
                                                                ))
                                                                .build(ctx),
                                                            TileBuilder::new(WidgetBuilder::new())
                                                                .with_content(TileContent::Window(
                                                                    navmesh_panel.window,
                                                                ))
                                                                .build(ctx),
                                                        ],
                                                    })
                                                    .build(ctx),
                                            ],
                                        })
                                        .build(ctx),
                                ],
                            })
                            .build(ctx)
                    }))
                    .build(ctx),
                ),
        )
        .add_row(Row::strict(25.0))
        .add_row(Row::stretch())
        .add_column(Column::stretch())
        .build(ctx);

        let save_file_selector = make_save_file_selector(ctx);

        let exit_message_box = MessageBoxBuilder::new(
            WindowBuilder::new(WidgetBuilder::new().with_width(300.0).with_height(100.0))
                .can_close(false)
                .can_minimize(false)
                .open(false)
                .with_title(WindowTitle::Text("Unsaved changes".to_owned())),
        )
        .with_text("There are unsaved changes. Do you wish to save them before exit?")
        .with_buttons(MessageBoxButtons::YesNoCancel)
        .build(ctx);

        let validation_message_box = MessageBoxBuilder::new(
            WindowBuilder::new(WidgetBuilder::new().with_width(400.0).with_height(500.0))
                .can_close(false)
                .can_minimize(false)
                .open(false)
                .with_title(WindowTitle::Text("Validation failed!".to_owned())),
        )
        .with_buttons(MessageBoxButtons::Ok)
        .build(ctx);

        let path_fixer = PathFixer::new(ctx);

        let material_editor = MaterialEditor::new(engine);

        let mut editor = Self {
            navmesh_panel,
            sidebar,
            preview,
            scene: None,
            command_stack: CommandStack::new(false),
            message_sender,
            message_receiver,
            interaction_modes: Default::default(),
            current_interaction_mode: None,
            world_viewer: world_outliner,
            root_grid,
            menu,
            exit: false,
            asset_browser,
            exit_message_box,
            save_file_selector,
            configurator,
            log,
            light_panel,
            command_stack_viewer,
            validation_message_box,
            settings,
            model_import_dialog,
            path_fixer,
            material_editor,
<<<<<<< HEAD
            inspector,
            physics_viewer,
=======
>>>>>>> 4c074103
        };

        editor.set_interaction_mode(Some(InteractionModeKind::Move), engine);

        editor
    }

    fn set_scene(&mut self, engine: &mut GameEngine, mut scene: Scene, path: Option<PathBuf>) {
        if let Some(previous_editor_scene) = self.scene.as_ref() {
            engine.scenes.remove(previous_editor_scene.scene);
        }
        self.scene = None;
        self.sync_to_model(engine);
        poll_ui_messages(self, engine);

        // Disable binder so we'll have full control over node's transform even if
        // it has a physical body.
        scene.physics_binder.enabled = false;

        scene.render_target = Some(Texture::new_render_target(0, 0));
        engine.user_interface.send_message(ImageMessage::texture(
            self.preview.frame,
            MessageDirection::ToWidget,
            Some(into_gui_texture(scene.render_target.clone().unwrap())),
        ));

        let root = BaseBuilder::new().build(&mut scene.graph);

        let graph = &mut scene.graph;
        let camera_controller = CameraController::new(graph, root);

        let mut navmeshes = Pool::new();

        for navmesh in scene.navmeshes.iter() {
            let _ = navmeshes.spawn(Navmesh {
                vertices: navmesh
                    .vertices()
                    .iter()
                    .map(|vertex| NavmeshVertex {
                        position: vertex.position,
                    })
                    .collect(),
                triangles: navmesh
                    .triangles()
                    .iter()
                    .map(|triangle| NavmeshTriangle {
                        a: Handle::new(triangle[0], 1),
                        b: Handle::new(triangle[1], 1),
                        c: Handle::new(triangle[2], 1),
                    })
                    .collect(),
            });
        }

        let editor_scene = EditorScene {
            path: path.clone(),
            root,
            camera_controller,
            physics: Physics::new(&scene),
            navmeshes,
            scene: engine.scenes.add(scene),
            selection: Default::default(),
            clipboard: Default::default(),
        };

        self.interaction_modes = vec![
            InteractionMode::Select(SelectInteractionMode::new(
                self.preview.frame,
                self.preview.selection_frame,
                self.message_sender.clone(),
            )),
            InteractionMode::Move(MoveInteractionMode::new(
                &editor_scene,
                engine,
                self.message_sender.clone(),
            )),
            InteractionMode::Scale(ScaleInteractionMode::new(
                &editor_scene,
                engine,
                self.message_sender.clone(),
            )),
            InteractionMode::Rotate(RotateInteractionMode::new(
                &editor_scene,
                engine,
                self.message_sender.clone(),
            )),
            InteractionMode::Navmesh(EditNavmeshMode::new(
                &editor_scene,
                engine,
                self.message_sender.clone(),
            )),
            InteractionMode::Terrain(TerrainInteractionMode::new(
                &editor_scene,
                engine,
                self.message_sender.clone(),
                self.sidebar.terrain_section.brush_section.brush.clone(),
            )),
        ];

        self.command_stack = CommandStack::new(false);
        self.scene = Some(editor_scene);

        self.set_interaction_mode(Some(InteractionModeKind::Move), engine);
        self.sync_to_model(engine);

        engine.user_interface.send_message(WindowMessage::title(
            self.preview.window,
            MessageDirection::ToWidget,
            WindowTitle::Text(format!(
                "Scene Preview - {}",
                path.map_or("Unnamed Scene".to_string(), |p| p
                    .to_string_lossy()
                    .to_string())
            )),
        ));

        engine.renderer.flush();
    }

    fn set_interaction_mode(&mut self, mode: Option<InteractionModeKind>, engine: &mut GameEngine) {
        if let Some(editor_scene) = self.scene.as_ref() {
            if self.current_interaction_mode != mode {
                // Deactivate current first.
                if let Some(current_mode) = self.current_interaction_mode {
                    self.interaction_modes[current_mode as usize].deactivate(editor_scene, engine);
                }

                self.current_interaction_mode = mode;
            }
        }
    }

    pub fn handle_ui_message(&mut self, message: &UiMessage, engine: &mut GameEngine) {
        scope_profile!();

        // Prevent infinite message loops.
        if message.has_flags(MSG_SYNC_FLAG) {
            return;
        }

        self.configurator.handle_ui_message(message, engine);
        self.menu.handle_ui_message(
            message,
            MenuContext {
                engine,
                editor_scene: self.scene.as_mut(),
                sidebar_window: self.sidebar.window,
                world_outliner_window: self.world_viewer.window,
                asset_window: self.asset_browser.window,
                configurator_window: self.configurator.window,
                light_panel: self.light_panel.window,
                log_panel: self.log.window,
                settings: &mut self.settings,
                path_fixer: self.path_fixer.window,
            },
        );

        self.log.handle_ui_message(message, engine);
        self.asset_browser.handle_ui_message(message, engine);
        self.command_stack_viewer.handle_ui_message(message);
        self.path_fixer
            .handle_ui_message(message, &mut engine.user_interface);

        if let Some(editor_scene) = self.scene.as_mut() {
            self.navmesh_panel.handle_message(
                message,
                editor_scene,
                engine,
                if let InteractionMode::Navmesh(edit_mode) =
                    &mut self.interaction_modes[InteractionModeKind::Navmesh as usize]
                {
                    edit_mode
                } else {
                    unreachable!()
                },
            );

<<<<<<< HEAD
            self.inspector
                .handle_ui_message(message, editor_scene, engine, &self.message_sender);

            self.sound_panel
                .handle_ui_message(&self.message_sender, editor_scene, message, engine);

=======
>>>>>>> 4c074103
            self.sidebar
                .handle_ui_message(message, editor_scene, engine);

            self.world_viewer
                .handle_ui_message(message, editor_scene, engine);

            self.light_panel
                .handle_ui_message(message, editor_scene, engine);

            self.preview
                .handle_ui_message(message, &engine.user_interface);

            self.material_editor
                .handle_ui_message(message, engine, &self.message_sender);

            self.model_import_dialog.handle_ui_message(
                message,
                &engine.user_interface,
                &self.message_sender,
            );

            let frame_size = engine
                .user_interface
                .node(self.preview.frame)
                .screen_bounds()
                .size;

            if message.destination() == self.preview.frame {
                if let UiMessageData::Widget(msg) = &message.data() {
                    match *msg {
                        WidgetMessage::MouseDown { button, pos, .. } => {
                            engine.user_interface.capture_mouse(self.preview.frame);
                            if button == MouseButton::Left {
                                if let Some(current_im) = self.current_interaction_mode {
                                    let screen_bounds = engine
                                        .user_interface
                                        .node(self.preview.frame)
                                        .screen_bounds();
                                    let rel_pos = pos - screen_bounds.position;

                                    self.preview.click_mouse_pos = Some(rel_pos);

                                    self.interaction_modes[current_im as usize]
                                        .on_left_mouse_button_down(
                                            editor_scene,
                                            engine,
                                            rel_pos,
                                            frame_size,
                                        );
                                }
                            }
                            editor_scene.camera_controller.on_mouse_button_down(button);
                        }
                        WidgetMessage::MouseUp { button, pos, .. } => {
                            engine.user_interface.release_mouse_capture();

                            if button == MouseButton::Left {
                                self.preview.click_mouse_pos = None;
                                if let Some(current_im) = self.current_interaction_mode {
                                    let screen_bounds = engine
                                        .user_interface
                                        .node(self.preview.frame)
                                        .screen_bounds();
                                    let rel_pos = pos - screen_bounds.position;
                                    self.interaction_modes[current_im as usize]
                                        .on_left_mouse_button_up(
                                            editor_scene,
                                            engine,
                                            rel_pos,
                                            frame_size,
                                        );
                                }
                            }
                            editor_scene.camera_controller.on_mouse_button_up(button);
                        }
                        WidgetMessage::MouseWheel { amount, .. } => {
                            let graph = &mut engine.scenes[editor_scene.scene].graph;
                            editor_scene.camera_controller.on_mouse_wheel(amount, graph);
                        }
                        WidgetMessage::MouseMove { pos, .. } => {
                            let last_pos = *self.preview.last_mouse_pos.get_or_insert(pos);
                            let mouse_offset = pos - last_pos;
                            editor_scene.camera_controller.on_mouse_move(mouse_offset);
                            let screen_bounds = engine
                                .user_interface
                                .node(self.preview.frame)
                                .screen_bounds();
                            let rel_pos = pos - screen_bounds.position;

                            if let Some(current_im) = self.current_interaction_mode {
                                self.interaction_modes[current_im as usize].on_mouse_move(
                                    mouse_offset,
                                    rel_pos,
                                    editor_scene.camera_controller.camera,
                                    editor_scene,
                                    engine,
                                    frame_size,
                                    &self.settings,
                                );
                            }
                            self.preview.last_mouse_pos = Some(pos);
                        }
                        WidgetMessage::KeyUp(key) => {
                            editor_scene.camera_controller.on_key_up(key);

                            if let Some(current_im) = self.current_interaction_mode {
                                self.interaction_modes[current_im as usize].on_key_up(
                                    key,
                                    editor_scene,
                                    engine,
                                );
                            }
                        }
                        WidgetMessage::KeyDown(key) => {
                            editor_scene.camera_controller.on_key_down(key);

                            if let Some(current_im) = self.current_interaction_mode {
                                self.interaction_modes[current_im as usize].on_key_down(
                                    key,
                                    editor_scene,
                                    engine,
                                );
                            }

                            match key {
                                KeyCode::Y => {
                                    if engine.user_interface.keyboard_modifiers().control {
                                        self.message_sender
                                            .send(Message::RedoSceneCommand)
                                            .unwrap();
                                    }
                                }
                                KeyCode::Z => {
                                    if engine.user_interface.keyboard_modifiers().control {
                                        self.message_sender
                                            .send(Message::UndoSceneCommand)
                                            .unwrap();
                                    }
                                }
                                KeyCode::Key1 => self.set_interaction_mode(
                                    Some(InteractionModeKind::Select),
                                    engine,
                                ),
                                KeyCode::Key2 => self
                                    .set_interaction_mode(Some(InteractionModeKind::Move), engine),
                                KeyCode::Key3 => self.set_interaction_mode(
                                    Some(InteractionModeKind::Rotate),
                                    engine,
                                ),
                                KeyCode::Key4 => self
                                    .set_interaction_mode(Some(InteractionModeKind::Scale), engine),
                                KeyCode::L
                                    if engine.user_interface.keyboard_modifiers().control =>
                                {
                                    self.menu
                                        .open_load_file_selector(&mut engine.user_interface);
                                }
                                KeyCode::C
                                    if engine.user_interface.keyboard_modifiers().control =>
                                {
                                    if let Selection::Graph(graph_selection) =
                                        &editor_scene.selection
                                    {
                                        editor_scene.clipboard.fill_from_selection(
                                            graph_selection,
                                            editor_scene.scene,
                                            &editor_scene.physics,
                                            engine,
                                        );
                                    }
                                }
                                KeyCode::V
                                    if engine.user_interface.keyboard_modifiers().control =>
                                {
                                    if !editor_scene.clipboard.is_empty() {
                                        self.message_sender
                                            .send(Message::do_scene_command(PasteCommand::new()))
                                            .unwrap();
                                    }
                                }
                                KeyCode::Delete => {
                                    if !editor_scene.selection.is_empty() {
                                        match editor_scene.selection {
                                            Selection::Graph(_) => {
                                                self.message_sender
                                                    .send(Message::DoSceneCommand(
                                                        make_delete_selection_command(
                                                            editor_scene,
                                                            engine,
                                                        ),
                                                    ))
                                                    .unwrap();
                                            }
                                            Selection::Sound(ref selection) => {
                                                let mut commands = selection
                                                    .sources()
                                                    .iter()
                                                    .map(|&source| {
                                                        SceneCommand::new(
                                                            DeleteSoundSourceCommand::new(source),
                                                        )
                                                    })
                                                    .collect::<Vec<_>>();

                                                commands.insert(
                                                    0,
                                                    SceneCommand::new(ChangeSelectionCommand::new(
                                                        Selection::None,
                                                        editor_scene.selection.clone(),
                                                    )),
                                                );

                                                self.message_sender
                                                    .send(Message::do_scene_command(
                                                        CommandGroup::from(commands),
                                                    ))
                                                    .unwrap();
                                            }
                                            _ => (),
                                        }
                                    }
                                }
                                _ => (),
                            }
                        }
                        WidgetMessage::Drop(handle) => {
                            if handle.is_some() {
                                if let Some(item) =
                                    engine.user_interface.node(handle).cast::<AssetItem>()
                                {
                                    // Make sure all resources loaded with relative paths only.
                                    // This will make scenes portable.
                                    let relative_path = make_relative_path(&item.path);

                                    match item.kind {
                                        AssetKind::Model => {
                                            self.model_import_dialog
                                                .open(relative_path, &engine.user_interface);
                                        }
                                        AssetKind::Texture => {
                                            let cursor_pos =
                                                engine.user_interface.cursor_position();
                                            let screen_bounds = engine
                                                .user_interface
                                                .node(self.preview.frame)
                                                .screen_bounds();
                                            let rel_pos = cursor_pos - screen_bounds.position;
                                            let graph = &engine.scenes[editor_scene.scene].graph;
                                            if let Some(result) =
                                                editor_scene.camera_controller.pick(
                                                    rel_pos,
                                                    graph,
                                                    editor_scene.root,
                                                    frame_size,
                                                    false,
                                                    |_, _| true,
                                                )
                                            {
                                                let tex = engine
                                                    .resource_manager
                                                    .request_texture(&relative_path, None);
                                                let texture = tex.clone();
                                                let texture = texture.state();
                                                if let TextureState::Ok(_) = *texture {
                                                    match &mut engine.scenes[editor_scene.scene]
                                                        .graph[result.node]
                                                    {
                                                        Node::Mesh(_) => {
                                                            self.message_sender
                                                                .send(Message::do_scene_command(
                                                                    SetMeshTextureCommand::new(
                                                                        result.node,
                                                                        tex,
                                                                    ),
                                                                ))
                                                                .unwrap();
                                                        }
                                                        Node::Sprite(_) => {
                                                            self.message_sender
                                                                .send(Message::do_scene_command(
                                                                    SetSpriteTextureCommand::new(
                                                                        result.node,
                                                                        Some(tex),
                                                                    ),
                                                                ))
                                                                .unwrap();
                                                        }
                                                        Node::ParticleSystem(_) => {
                                                            self.message_sender
                                                                    .send(Message::do_scene_command(
                                                                            SetParticleSystemTextureCommand::new(
                                                                                result.node, Some(tex),
                                                                            ),
                                                                        ),
                                                                    )
                                                                    .unwrap();
                                                        }
                                                        _ => {}
                                                    }
                                                }
                                            }
                                        }
                                        _ => {}
                                    }
                                }
                            }
                        }
                        _ => {}
                    }
                }
            }

            match message.data() {
                UiMessageData::MessageBox(MessageBoxMessage::Close(result))
                    if message.destination() == self.exit_message_box =>
                {
                    match result {
                        MessageBoxResult::No => {
                            self.message_sender
                                .send(Message::Exit { force: true })
                                .unwrap();
                        }
                        MessageBoxResult::Yes => {
                            if let Some(scene) = self.scene.as_ref() {
                                if let Some(path) = scene.path.as_ref() {
                                    self.message_sender
                                        .send(Message::SaveScene(path.clone()))
                                        .unwrap();
                                    self.message_sender
                                        .send(Message::Exit { force: true })
                                        .unwrap();
                                } else {
                                    // Scene wasn't saved yet, open Save As dialog.
                                    engine
                                        .user_interface
                                        .send_message(WindowMessage::open_modal(
                                            self.save_file_selector,
                                            MessageDirection::ToWidget,
                                            true,
                                        ));
                                }
                            }
                        }
                        _ => {}
                    }
                }
                UiMessageData::FileSelector(FileSelectorMessage::Commit(path))
                    if message.destination() == self.save_file_selector =>
                {
                    self.message_sender
                        .send(Message::SaveScene(path.clone()))
                        .unwrap();
                    self.message_sender
                        .send(Message::Exit { force: true })
                        .unwrap();
                }

                _ => (),
            }
        }
    }

    fn sync_to_model(&mut self, engine: &mut GameEngine) {
        scope_profile!();

        self.menu
            .sync_to_model(self.scene.as_ref(), &mut engine.user_interface);

        if let Some(editor_scene) = self.scene.as_mut() {
<<<<<<< HEAD
            self.inspector.sync_to_model(editor_scene, engine);
            self.world_outliner.sync_to_model(editor_scene, engine);
=======
            self.world_viewer.sync_to_model(editor_scene, engine);
>>>>>>> 4c074103
            self.sidebar.sync_to_model(editor_scene, engine);
            self.navmesh_panel.sync_to_model(editor_scene, engine);
            self.material_editor
                .sync_to_model(&mut engine.user_interface);
            self.command_stack_viewer.sync_to_model(
                &mut self.command_stack,
                &SceneContext {
                    scene: &mut engine.scenes[editor_scene.scene],
                    message_sender: self.message_sender.clone(),
                    editor_scene,
                    resource_manager: engine.resource_manager.clone(),
                },
                &mut engine.user_interface,
            )
        } else {
            self.world_viewer.clear(&mut engine.user_interface);
        }
    }

    fn post_update(&mut self, engine: &mut GameEngine) {
        if let Some(scene) = self.scene.as_mut() {
            self.world_viewer.post_update(scene, engine);
        }
    }

    fn update(&mut self, engine: &mut GameEngine, dt: f32) {
        scope_profile!();

        let mut needs_sync = false;

        while let Ok(message) = self.message_receiver.try_recv() {
            self.log.handle_message(&message, engine);
            self.path_fixer
                .handle_message(&message, &mut engine.user_interface);

            if let Some(editor_scene) = self.scene.as_ref() {
                self.inspector
                    .handle_message(&message, editor_scene, engine);
            }

            match message {
                Message::DoSceneCommand(command) => {
                    if let Some(editor_scene) = self.scene.as_mut() {
                        self.command_stack.do_command(
                            command.into_inner(),
                            SceneContext {
                                scene: &mut engine.scenes[editor_scene.scene],
                                message_sender: self.message_sender.clone(),
                                editor_scene,
                                resource_manager: engine.resource_manager.clone(),
                            },
                        );
                        needs_sync = true;
                    }
                }
                Message::UndoSceneCommand => {
                    if let Some(editor_scene) = self.scene.as_mut() {
                        self.command_stack.undo(SceneContext {
                            scene: &mut engine.scenes[editor_scene.scene],
                            message_sender: self.message_sender.clone(),
                            editor_scene,
                            resource_manager: engine.resource_manager.clone(),
                        });
                        needs_sync = true;
                    }
                }
                Message::RedoSceneCommand => {
                    if let Some(editor_scene) = self.scene.as_mut() {
                        self.command_stack.redo(SceneContext {
                            scene: &mut engine.scenes[editor_scene.scene],
                            message_sender: self.message_sender.clone(),
                            editor_scene,
                            resource_manager: engine.resource_manager.clone(),
                        });
                        needs_sync = true;
                    }
                }
                Message::ClearSceneCommandStack => {
                    if let Some(editor_scene) = self.scene.as_mut() {
                        self.command_stack.clear(SceneContext {
                            scene: &mut engine.scenes[editor_scene.scene],
                            message_sender: self.message_sender.clone(),
                            editor_scene,
                            resource_manager: engine.resource_manager.clone(),
                        });
                        needs_sync = true;
                    }
                }
                Message::SelectionChanged => {
                    self.world_viewer.sync_selection = true;
                }
                Message::SyncToModel => {
                    needs_sync = true;
                }
                Message::SaveScene(path) => {
                    if let Some(editor_scene) = self.scene.as_mut() {
                        match editor_scene.save(path.clone(), engine) {
                            Ok(message) => {
                                engine.user_interface.send_message(WindowMessage::title(
                                    self.preview.window,
                                    MessageDirection::ToWidget,
                                    WindowTitle::Text(format!(
                                        "Scene Preview - {}",
                                        path.display()
                                    )),
                                ));

                                self.message_sender.send(Message::Log(message)).unwrap();
                            }
                            Err(message) => {
                                self.message_sender
                                    .send(Message::Log(message.clone()))
                                    .unwrap();

                                engine.user_interface.send_message(MessageBoxMessage::open(
                                    self.validation_message_box,
                                    MessageDirection::ToWidget,
                                    None,
                                    Some(message),
                                ));
                            }
                        }
                    }
                }
                Message::LoadScene(scene_path) => {
                    let result = {
                        rg3d::core::futures::executor::block_on(Scene::from_file(
                            &scene_path,
                            engine.resource_manager.clone(),
                            &MaterialSearchOptions::UsePathDirectly,
                        ))
                    };
                    match result {
                        Ok(scene) => {
                            self.set_scene(engine, scene, Some(scene_path));
                        }
                        Err(e) => {
                            self.message_sender
                                .send(Message::Log(e.to_string()))
                                .unwrap();
                        }
                    }
                }
                Message::SetInteractionMode(mode_kind) => {
                    self.set_interaction_mode(Some(mode_kind), engine);
                }
                Message::Exit { force } => {
                    if force {
                        self.exit = true;
                    } else if self.scene.is_some() {
                        engine.user_interface.send_message(MessageBoxMessage::open(
                            self.exit_message_box,
                            MessageDirection::ToWidget,
                            None,
                            None,
                        ));
                    } else {
                        self.exit = true;
                    }
                }
                Message::Log(msg) => {
                    println!("{}", msg);
                }
                Message::CloseScene => {
                    if let Some(editor_scene) = self.scene.take() {
                        engine.scenes.remove(editor_scene.scene);
                        needs_sync = true;

                        // Preview frame has scene frame texture assigned, it must be cleared explicitly,
                        // otherwise it will show last rendered frame in preview which is not what we want.
                        engine.user_interface.send_message(ImageMessage::texture(
                            self.preview.frame,
                            MessageDirection::ToWidget,
                            None,
                        ));
                    }
                }
                Message::NewScene => {
                    let mut scene = Scene::new();

                    scene.ambient_lighting_color = Color::opaque(200, 200, 200);

                    self.set_scene(engine, scene, None);
                }
                Message::Configure { working_directory } => {
                    assert!(self.scene.is_none());

                    self.asset_browser.clear_preview(engine);

                    std::env::set_current_dir(working_directory.clone()).unwrap();

                    engine.get_window().set_title(&format!(
                        "rusty-editor: {}",
                        working_directory.to_string_lossy().to_string()
                    ));

                    engine.resource_manager.state().destroy_unused_resources();

                    engine.renderer.flush();

                    self.asset_browser
                        .set_working_directory(engine, &working_directory);

                    self.model_import_dialog
                        .set_working_directory(engine, &working_directory);

                    self.message_sender
                        .send(Message::Log(format!(
                            "New working directory was successfully set: {:?}",
                            working_directory
                        )))
                        .unwrap();

                    needs_sync = true;
                }
                Message::OpenSettings(section) => {
                    self.menu
                        .settings
                        .open(&engine.user_interface, &self.settings, Some(section));
                }
                Message::OpenMaterialEditor(material) => {
                    self.material_editor.set_material(Some(material), engine);

                    engine.user_interface.send_message(WindowMessage::open(
                        self.material_editor.window,
                        MessageDirection::ToWidget,
                        true,
                    ));
                }
                Message::ShowInAssetBrowser(path) => {
                    self.asset_browser.locate_path(&engine.user_interface, path);
                }
            }
        }

        if needs_sync {
            self.sync_to_model(engine);
        }

        if let Some(editor_scene) = self.scene.as_mut() {
            // Adjust camera viewport to size of frame.
            let scene = &mut engine.scenes[editor_scene.scene];

            scene.drawing_context.clear_lines();

            let camera = scene.graph[editor_scene.camera_controller.camera].as_camera_mut();

            camera.set_z_near(self.settings.graphics.z_near);
            camera.set_z_far(self.settings.graphics.z_far);

            // Create new render target if preview frame has changed its size.
            let (rt_width, rt_height) = if let TextureKind::Rectangle { width, height } =
                scene.render_target.clone().unwrap().data_ref().kind()
            {
                (width, height)
            } else {
                unreachable!();
            };
            if let Some(frame) = engine
                .user_interface
                .node(self.preview.frame)
                .cast::<Image>()
            {
                let frame_size = frame.actual_size();
                if rt_width != frame_size.x as u32 || rt_height != frame_size.y as u32 {
                    let rt = Texture::new_render_target(frame_size.x as u32, frame_size.y as u32);
                    scene.render_target = Some(rt.clone());
                    engine.user_interface.send_message(ImageMessage::texture(
                        self.preview.frame,
                        MessageDirection::ToWidget,
                        Some(into_gui_texture(rt)),
                    ));
                }
            }

            if let Selection::Graph(selection) = &editor_scene.selection {
                for &node in selection.nodes() {
                    let node = &scene.graph[node];
                    let aabb = match node {
                        Node::Base(_) => AxisAlignedBoundingBox::unit(),
                        Node::Light(_) => AxisAlignedBoundingBox::unit(),
                        Node::Camera(_) => AxisAlignedBoundingBox::unit(),
                        Node::Mesh(ref mesh) => mesh.bounding_box(),
                        Node::Sprite(_) => AxisAlignedBoundingBox::unit(),
                        Node::ParticleSystem(_) => AxisAlignedBoundingBox::unit(),
                        Node::Terrain(ref terrain) => terrain.bounding_box(),
                        Node::Decal(_) => AxisAlignedBoundingBox::unit(),
                    };
                    scene
                        .drawing_context
                        .draw_oob(&aabb, node.global_transform(), Color::GREEN);
                }
            }

            fn draw_recursively(
                node: Handle<Node>,
                graph: &Graph,
                ctx: &mut SceneDrawingContext,
                editor_scene: &EditorScene,
                show_tbn: bool,
                show_bounds: bool,
            ) {
                // Ignore editor nodes.
                if node == editor_scene.root {
                    return;
                }

                let node = &graph[node];
                match node {
                    Node::Base(_) => {
                        if show_bounds {
                            ctx.draw_oob(
                                &AxisAlignedBoundingBox::unit(),
                                node.global_transform(),
                                Color::opaque(255, 127, 39),
                            );
                        }
                    }
                    Node::Mesh(mesh) => {
                        if show_tbn {
                            // TODO: Add switch to settings to turn this on/off
                            let transform = node.global_transform();

                            for surface in mesh.surfaces() {
                                for vertex in surface.data().read().unwrap().vertex_buffer.iter() {
                                    let len = 0.025;
                                    let position = transform
                                        .transform_point(&Point3::from(
                                            vertex
                                                .read_3_f32(VertexAttributeUsage::Position)
                                                .unwrap(),
                                        ))
                                        .coords;
                                    let vertex_tangent =
                                        vertex.read_4_f32(VertexAttributeUsage::Tangent).unwrap();
                                    let tangent = transform
                                        .transform_vector(&vertex_tangent.xyz())
                                        .normalize()
                                        .scale(len);
                                    let normal = transform
                                        .transform_vector(
                                            &vertex
                                                .read_3_f32(VertexAttributeUsage::Normal)
                                                .unwrap()
                                                .xyz(),
                                        )
                                        .normalize()
                                        .scale(len);
                                    let binormal = tangent
                                        .xyz()
                                        .cross(&normal)
                                        .scale(vertex_tangent.w)
                                        .normalize()
                                        .scale(len);

                                    ctx.add_line(Line {
                                        begin: position,
                                        end: position + tangent,
                                        color: Color::RED,
                                    });

                                    ctx.add_line(Line {
                                        begin: position,
                                        end: position + normal,
                                        color: Color::BLUE,
                                    });

                                    ctx.add_line(Line {
                                        begin: position,
                                        end: position + binormal,
                                        color: Color::GREEN,
                                    });
                                }
                            }
                        }
                    }
                    _ => {}
                }

                for &child in node.children() {
                    draw_recursively(child, graph, ctx, editor_scene, show_tbn, show_bounds)
                }
            }

            // Draw pivots.
            draw_recursively(
                scene.graph.get_root(),
                &scene.graph,
                &mut scene.drawing_context,
                editor_scene,
                self.settings.debugging.show_tbn,
                self.settings.debugging.show_bounds,
            );

            if self.settings.debugging.show_physics {
                editor_scene
                    .physics
                    .draw(&mut scene.drawing_context, &scene.graph);
            }

            let graph = &mut scene.graph;

            editor_scene.camera_controller.update(graph, dt);

            if let Some(mode) = self.current_interaction_mode {
                self.interaction_modes[mode as usize].update(
                    editor_scene,
                    editor_scene.camera_controller.camera,
                    engine,
                );
            }

            self.asset_browser.update(engine);
            self.material_editor.update(engine);
        }
    }
}

fn poll_ui_messages(editor: &mut Editor, engine: &mut GameEngine) {
    scope_profile!();

    while let Some(ui_message) = engine.user_interface.poll_message() {
        editor.handle_ui_message(&ui_message, engine);
    }
}

fn update(
    editor: &mut Editor,
    engine: &mut GameEngine,
    elapsed_time: &mut f32,
    fixed_timestep: f32,
    clock: &Instant,
) {
    scope_profile!();

    let mut dt = clock.elapsed().as_secs_f32() - *elapsed_time;
    while dt >= fixed_timestep {
        dt -= fixed_timestep;
        *elapsed_time += fixed_timestep;
        engine.update(fixed_timestep);
        editor.update(engine, fixed_timestep);

        poll_ui_messages(editor, engine);

        editor.post_update(engine);

        if dt >= 1.5 * fixed_timestep {
            break;
        }
    }

    let window = engine.get_window();
    window.set_cursor_icon(translate_cursor_icon(engine.user_interface.cursor()));
    window.request_redraw();
}

fn main() {
    let event_loop = EventLoop::new();

    let inner_size = if let Some(primary_monitor) = event_loop.primary_monitor() {
        let mut monitor_dimensions = primary_monitor.size();
        monitor_dimensions.height = (monitor_dimensions.height as f32 * 0.7) as u32;
        monitor_dimensions.width = (monitor_dimensions.width as f32 * 0.7) as u32;
        monitor_dimensions.to_logical::<f32>(primary_monitor.scale_factor())
    } else {
        LogicalSize::new(1024.0, 768.0)
    };

    let window_builder = rg3d::window::WindowBuilder::new()
        .with_inner_size(inner_size)
        .with_title("rusty editor")
        .with_resizable(true);

    let mut engine = GameEngine::new(window_builder, &event_loop, true).unwrap();

    engine.resource_manager.state().set_textures_import_options(
        TextureImportOptions::default().with_compression(CompressionOptions::NoCompression),
    );

    let overlay_pass = OverlayRenderPass::new(engine.renderer.pipeline_state());
    engine.renderer.add_render_pass(overlay_pass);

    let mut editor = Editor::new(&mut engine);
    let clock = Instant::now();
    let fixed_timestep = 1.0 / 60.0;
    let mut elapsed_time = 0.0;

    event_loop.run(move |event, _, control_flow| match event {
        Event::MainEventsCleared => {
            update(
                &mut editor,
                &mut engine,
                &mut elapsed_time,
                fixed_timestep,
                &clock,
            );

            if editor.exit {
                *control_flow = ControlFlow::Exit;
            }
        }
        Event::RedrawRequested(_) => {
            engine.render().unwrap();
        }
        Event::WindowEvent { event, .. } => {
            match event {
                WindowEvent::CloseRequested => {
                    editor
                        .message_sender
                        .send(Message::Exit { force: false })
                        .unwrap();
                }
                WindowEvent::Resized(size) => {
                    if let Err(e) = engine.renderer.set_frame_size(size.into()) {
                        rg3d::utils::log::Log::writeln(
                            MessageKind::Error,
                            format!("Failed to set renderer size! Reason: {:?}", e),
                        );
                    }
                    engine.user_interface.send_message(WidgetMessage::width(
                        editor.root_grid,
                        MessageDirection::ToWidget,
                        size.width as f32,
                    ));
                    engine.user_interface.send_message(WidgetMessage::height(
                        editor.root_grid,
                        MessageDirection::ToWidget,
                        size.height as f32,
                    ));
                }
                _ => (),
            }

            if let Some(os_event) = translate_event(&event) {
                engine.user_interface.process_os_event(&os_event);
            }
        }
        Event::LoopDestroyed => {
            if let Ok(profiling_results) = rg3d::core::profiler::print() {
                if let Ok(mut file) =
                    fs::File::create(project_dirs::working_data_dir("profiling.log"))
                {
                    let _ = writeln!(file, "{}", profiling_results);
                }
            }
        }
        _ => *control_flow = ControlFlow::Poll,
    });
}<|MERGE_RESOLUTION|>--- conflicted
+++ resolved
@@ -32,11 +32,7 @@
 pub mod utils;
 pub mod world;
 
-<<<<<<< HEAD
 use crate::inspector::Inspector;
-use crate::world::physics::PhysicsViewer;
-=======
->>>>>>> 4c074103
 use crate::{
     asset::{AssetBrowser, AssetItem, AssetKind},
     camera::CameraController,
@@ -829,11 +825,7 @@
     model_import_dialog: ModelImportDialog,
     path_fixer: PathFixer,
     material_editor: MaterialEditor,
-<<<<<<< HEAD
     inspector: Inspector,
-    physics_viewer: PhysicsViewer,
-=======
->>>>>>> 4c074103
 }
 
 impl Editor {
@@ -1072,11 +1064,7 @@
             model_import_dialog,
             path_fixer,
             material_editor,
-<<<<<<< HEAD
             inspector,
-            physics_viewer,
-=======
->>>>>>> 4c074103
         };
 
         editor.set_interaction_mode(Some(InteractionModeKind::Move), engine);
@@ -1254,15 +1242,9 @@
                 },
             );
 
-<<<<<<< HEAD
             self.inspector
                 .handle_ui_message(message, editor_scene, engine, &self.message_sender);
 
-            self.sound_panel
-                .handle_ui_message(&self.message_sender, editor_scene, message, engine);
-
-=======
->>>>>>> 4c074103
             self.sidebar
                 .handle_ui_message(message, editor_scene, engine);
 
@@ -1632,12 +1614,7 @@
             .sync_to_model(self.scene.as_ref(), &mut engine.user_interface);
 
         if let Some(editor_scene) = self.scene.as_mut() {
-<<<<<<< HEAD
             self.inspector.sync_to_model(editor_scene, engine);
-            self.world_outliner.sync_to_model(editor_scene, engine);
-=======
-            self.world_viewer.sync_to_model(editor_scene, engine);
->>>>>>> 4c074103
             self.sidebar.sync_to_model(editor_scene, engine);
             self.navmesh_panel.sync_to_model(editor_scene, engine);
             self.material_editor
